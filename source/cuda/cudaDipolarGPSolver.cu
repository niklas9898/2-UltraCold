--- conflicted
+++ resolved
@@ -541,7 +541,7 @@
             else if(dipolar_cutoff(0) == dipolar_cutoff(1))
             {
                 // prepare dipole potential with cylindrical cutoff (cylinder along the z-axis)
-<<<<<<< HEAD
+
                 
                 int number_zeros = nx;
                 double order = 0.0;
@@ -687,16 +687,6 @@
                     }
                     } 
                     */
-
-=======
-
-                // for (int i = 0; i < nx; ++i)
-                //     for (int j = 0; j < ny; ++j)
-                //         for (int k = 0; k < nz; ++k)
-                //         {
-                //             Vtilde(i,j,k) = 0;
-                //         }
->>>>>>> 36a5ebc0
             }
             else
             {
